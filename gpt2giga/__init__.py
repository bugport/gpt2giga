--- conflicted
+++ resolved
@@ -559,11 +559,8 @@
                      model: str = GIGACHAT_MODEL,
                      timeout: int = 600,
                      embeddings: str = "EmbeddingsGigaR",
-<<<<<<< HEAD
-                     verify_ssl_certs: bool = False):
-=======
-                     enable_images: bool = False,):
->>>>>>> f45bd82b
+                     verify_ssl_certs: bool = False,
+                     enable_images: bool = False):
     """
     Runs the proxy server.
 
@@ -694,11 +691,8 @@
         "model": os.getenv("GIGACHAT_MODEL", GIGACHAT_MODEL),
         "timeout": os.getenv("GPT2GIGA_TIMEOUT", 600),
         "embeddings": os.getenv("GPT2GIGA_EMBEDDINGS", "EmbeddingsGigaR"),
-<<<<<<< HEAD
         "verify_ssl_certs": os.getenv("GIGACHAT_VERIFY_SSL_CERTS", "False") != "False",
-=======
         "enable_images": os.getenv("GPT2GIGA_ENABLE_IMAGES", "False") != "False",
->>>>>>> f45bd82b
     }
     for key, value in defaults.items():
         if getattr(args, key) is None:
@@ -708,11 +702,8 @@
         args.host, args.port, args.verbose,
         args.pass_model, args.pass_token,
         args.base_url, args.model, args.timeout,
-<<<<<<< HEAD
-        args.embeddings, args.verify_ssl_certs
-=======
-        args.embeddings, args.enable_images
->>>>>>> f45bd82b
+        args.embeddings, args.verify_ssl_certs,
+        args.enable_images, 
     )
 
 
